--- conflicted
+++ resolved
@@ -1,11 +1,7 @@
 {
     "name": "tari-universe",
     "private": true,
-<<<<<<< HEAD
-    "version": "0.3.9-pre.0",
-=======
     "version": "0.4.0-rc.0",
->>>>>>> 80e5d54e
     "type": "module",
     "scripts": {
         "dev": "vite dev --mode development",
