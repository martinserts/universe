[package]
authors = ["The Tari Development Community"]
description = "Tari Universe"
edition = "2021"
name = "tari-universe"
repository = "https://github.com/tari-project/universe"
<<<<<<< HEAD
version = "0.8.13"
=======
version = "0.8.14"
>>>>>>> 687a873a

# See more keys and their definitions at https://doc.rust-lang.org/cargo/reference/manifest.html

[build-dependencies]
embed-resource = "2.5.0"
tauri-build = { version = "2", features = [] }

[dependencies]
anyhow = "1"
async-trait = "0.1.81"
async_zip = { version = "0.0.17", features = ["full"] }
auto-launch = "0.5.0"
base64 = "0.22.1"
blake2 = "0.10"
chrono = "0.4.38"
device_query = "2.1.0"
dunce = "1.0.5"
dyn-clone = "1.0.17"
fix-path-env = { git = "https://github.com/tauri-apps/fix-path-env-rs" }
flate2 = "1.0.30"
futures-lite = "2.3.0"
futures-util = "0.3.30"
jsonwebtoken = "9.3.0"
keyring = { version = "3.0.5", features = [
  "windows-native",
  "apple-native",
  "linux-native",
] }
libsqlite3-sys = { version = "0.25.1", features = [
  "bundled",
] } # Required for tari_wallet
log = "0.4.22"
log4rs = "1.3.0"
minotari_node_grpc_client = { git = "https://github.com/tari-project/tari.git", branch = "development" }
minotari_wallet_grpc_client = { git = "https://github.com/tari-project/tari.git", branch = "development" }
monero-address-creator = { git = "https://github.com/tari-project/monero-address-creator.git", rev = "6129ca0" }
nix = { version = "0.29.0", features = ["signal"] }
nvml-wrapper = "0.10.0"
open = "5"
phraze = "0.3.15"
rand = "0.8.5"
regex = "1.10.5"
reqwest = { version = "0.12.5", features = ["stream", "json", "multipart"] }
sanitize-filename = "0.5"
semver = "1.0.23"
serde = { version = "1", features = ["derive"] }
serde_cbor = "0.11.2"
serde_json = "1"
serde_yaml = "0.9.10"
sha2 = "0.10.8"
sys-locale = "0.3.1"
sysinfo = "0.31.2"
tar = "0.4.26"
tari_common = { git = "https://github.com/tari-project/tari.git", branch = "development" }
tari_common_types = { git = "https://github.com/tari-project/tari.git", branch = "development" }
tari_core = { git = "https://github.com/tari-project/tari.git", branch = "development", features = [
  "transactions",
] }

tari_crypto = "0.21.0"
tari_key_manager = { git = "https://github.com/tari-project/tari.git", branch = "development" }
tari_shutdown = { git = "https://github.com/tari-project/tari.git", branch = "development" }
tari_utilities = "0.8.0"
tauri = { version = "2", features = [
  "macos-private-api",
  "image-png",
  "image-ico",
  "tray-icon",

] }
tauri-plugin-os = "2"
tauri-plugin-sentry = "0.2.0"
tauri-plugin-shell = "2"
tauri-plugin-single-instance = "^2"
tauri-plugin-updater = "^2"
thiserror = "1.0.26"
tokio = { version = "1", features = ["full"] }
tokio-util = { version = "0.7.11", features = ["compat"] }
xz2 = { version = "0.1.7", features = ["static"] } # static bind lzma
zip = "2.2.0"
dirs = "5.0.1"
tauri-plugin-process = "2"

# temporary fix for openssl
openssl = { version = "0.10", features = ["vendored"] }

[target.'cfg(windows)'.dependencies]
winreg = "0.52.0"

# needed for keymanager. TODO: Find a way of creating a keymanager without bundling sqlite
chrono = "0.4.38"
device_query = "2.1.0"
libsqlite3-sys = { version = "0.25.1", features = ["bundled"] }
log = "0.4.22"
nvml-wrapper = "0.10.0"
rand = "0.8.5"
sys-locale = "0.3.1"
# tonic = "0.12.0"

[features]
airdrop-env = []
airdrop-local = []
custom-protocol = [
  "tauri/custom-protocol",
] # This feature is used for production builds or when a dev server is not specified, DO NOT REMOVE!!
release-ci = ["tauri/custom-protocol"]
release-ci-beta = ["tauri/custom-protocol"]

[package.metadata.cargo-machete]
ignored = [
  "libsqlite3-sys",
  "log4rs",
  "minotari_wallet_grpc_client",
  "xz2",
  "openssl",
]<|MERGE_RESOLUTION|>--- conflicted
+++ resolved
@@ -4,11 +4,7 @@
 edition = "2021"
 name = "tari-universe"
 repository = "https://github.com/tari-project/universe"
-<<<<<<< HEAD
-version = "0.8.13"
-=======
 version = "0.8.14"
->>>>>>> 687a873a
 
 # See more keys and their definitions at https://doc.rust-lang.org/cargo/reference/manifest.html
 
