--- conflicted
+++ resolved
@@ -7,11 +7,7 @@
     },
     "package": {
         "productName": "Tari Universe (Alpha)",
-<<<<<<< HEAD
-        "version": "0.5.54"
-=======
         "version": "0.5.55"
->>>>>>> b4f71ecd
     },
     "tauri": {
         "systemTray": {
