{
<<<<<<< HEAD
    "version": "0.9.838",
=======
    "version": "0.9.839",
>>>>>>> b5efcd1c
    "productName": "Tari Universe (Alpha)",
    "mainBinaryName": "Tari Universe (Alpha)",
    "identifier": "com.tari.universe.alpha",
    "build": {
        "beforeDevCommand": "npm run dev",
        "beforeBuildCommand": "npm run build",
        "frontendDist": "../dist",
        "devUrl": "http://localhost:1420"
    },
    "bundle": {
        "active": true,
        "targets": "all",
        "macOS": {
            "providerShortName": "Tari Labs, LLC"
        },
        "icon": [
            "icons/32x32.png",
            "icons/128x128.png",
            "icons/128x128@2x.png",
            "icons/icon.icns",
            "icons/icon.ico",
            "icons/icon.png",
            "icons/StoreLogo.png",
            "icons/systray_icon.icns",
            "icons/systray_icon.ico",
            "icons/systray_icon.png"
        ],
        "copyright": "Copyright (c) 2024 Tari Labs, LLC",
        "shortDescription": "Tari Universe is a mining app for Tari.",
        "longDescription": "Introducing Tari Universe, the beautifully simple mining app for Tari. Install it on your Mac or PC and start mining Tari with one click.",
        "publisher": "Tari Labs, LLC",
        "createUpdaterArtifacts": true
    },
    "app": {
        "security": {
            "capabilities": ["desktop-capability", "default", "migrated"],
            "dangerousDisableAssetCspModification": ["style-src"],
            "csp": {
                "default-src": "'self' tauri: https:",
                "style-src": "'self' 'unsafe-inline'",
                "connect-src": [
                    "'self'",
                    "https:",
                    "wss://ut.tari.com",
                    "tauri:",
                    "ipc:",
                    "http://ipc.localhost",
                    "data:",
                    "blob:",
                    "application/octet-stream",
                    "base64"
                ],
                "script-src": "'self' 'unsafe-eval'",
                "worker-src": "'self' blob: https://cdn.npmjs.com/@tari-project/tari-tower",
                "img-src": "'self' data: blob: base64: https://*.twimg.com https://cdn.npmjs.com/@tari-project/tari-tower",
                "object-src": "'self' data: blob:",
                "script-src-elem": "'self' 'unsafe-inline' 'unsafe-eval'"
            },
            "pattern": {
                "use": "isolation",
                "options": {
                    "dir": "../dist-isolation"
                }
            }
        },
        "trayIcon": {
            "id": "universe-tray-id",
            "iconPath": "icons/systray_icon.ico",
            "iconAsTemplate": true
        },
        "macOSPrivateApi": true,
        "withGlobalTauri": true,
        "windows": [
            {
                "title": "Tari Universe (Alpha) | Testnet",
                "label": "main",
                "width": 1300,
                "height": 731,
                "minWidth": 1144,
                "minHeight": 660,
                "resizable": true,
                "fullscreen": false,
                "transparent": false,
                "visible": true,
                "center": true,
                "useHttpsScheme": true
            }
        ]
    },
    "plugins": {
        "updater": {
            "pubkey": "dW50cnVzdGVkIGNvbW1lbnQ6IG1pbmlzaWduIHB1YmxpYyBrZXk6IEYxNUJBOEFEQkQ4RjJBMjYKUldRbUtvKzlyYWhiOFJIUmFFditENVV3d3hRbjNlZm1DMi9aMjluRUpVdHhQTytadTV3ODN3bUMK",
            "endpoints": [
                "https://raw.githubusercontent.com/tari-project/universe/main/.updater/alpha-latest.json"
            ],
            "windows": {
                "installMode": "passive"
            }
        },
        "cli": {
            "args": [
                {
                    "name": "import-backup",
                    "description": "Imports a minotari node backup file",
                    "takesValue": true
                }
            ]
        }
    }
}<|MERGE_RESOLUTION|>--- conflicted
+++ resolved
@@ -1,9 +1,5 @@
 {
-<<<<<<< HEAD
-    "version": "0.9.838",
-=======
     "version": "0.9.839",
->>>>>>> b5efcd1c
     "productName": "Tari Universe (Alpha)",
     "mainBinaryName": "Tari Universe (Alpha)",
     "identifier": "com.tari.universe.alpha",
