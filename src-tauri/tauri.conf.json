{
<<<<<<< HEAD
    "version": "1.5.15",
=======
    "version": "1.5.16",
>>>>>>> f62b17c9
    "productName": "Tari Universe (Alpha)",
    "mainBinaryName": "Tari Universe (Alpha)",
    "identifier": "com.tari.universe.alpha",
    "build": {
        "beforeDevCommand": "npm run dev",
        "beforeBuildCommand": "npm run build",
        "frontendDist": "../dist",
        "devUrl": "http://localhost:1420"
    },
    "bundle": {
        "active": true,
        "targets": "all",
        "macOS": {
            "providerShortName": "Tari Labs, LLC"
        },
        "linux": {
            "appimage": {
                "bundleMediaFramework": true
            }
        },
        "icon": [
            "icons/32x32.png",
            "icons/128x128.png",
            "icons/128x128@2x.png",
            "icons/icon.icns",
            "icons/icon.ico",
            "icons/icon.png",
            "icons/StoreLogo.png",
            "icons/systray_icon.icns",
            "icons/systray_icon.ico",
            "icons/systray_icon.png"
        ],
        "copyright": "Copyright (c) 2024 Tari Labs, LLC",
        "shortDescription": "Tari Universe is a mining app for Tari.",
        "longDescription": "Introducing Tari Universe, the beautifully simple mining app for Tari. Install it on your Mac or PC and start mining Tari with one click.",
        "publisher": "Tari Labs, LLC",
        "createUpdaterArtifacts": true
    },
    "app": {
        "security": {
            "capabilities": [
                "desktop-capability",
                "default",
                "migrated"
            ],
            "dangerousDisableAssetCspModification": [
                "style-src"
            ],
            "csp": {
                "default-src": "'self' tauri: https: http://localhost:* http://127.0.0.1:*",
                "style-src": "'self' 'unsafe-inline'",
                "connect-src": [
                    "'self'",
                    "https:",
                    "wss://ut.tari.com",
                    "wss://relay.walletconnect.org",
                    "https://rpc.ankr.com/eth",
                    "https://ethereum-sepolia-rpc.publicnode.com",
                    "tauri:",
                    "tauri://localhost:*",
                    "http://localhost:*",
                    "http://127.0.0.1:*",
                    "ipc:",
                    "http://ipc.localhost",
                    "data:",
                    "blob:",
                    "application/octet-stream",
                    "base64"
                ],
                "script-src": "'self' 'unsafe-eval'",
                "worker-src": "'self' blob: https://cdn.npmjs.com/@tari-project/tari-tower",
                "img-src": "'self' data: blob: base64: https://*.twimg.com https://cdn.npmjs.com/@tari-project/tari-tower http://127.0.0.1 http://127.0.0.1/ http://127.0.0.1:* http://localhost http://localhost/ http://localhost:* https://static.tari.com https://static.tari.com/*",
                "object-src": "'self' data: blob:",
                "media-src": "'self' data: blob: tauri: https:",
                "script-src-elem": "'self' 'unsafe-inline' 'unsafe-eval'"
            },
            "assetProtocol": {
                "enable": true,
                "scope": [
                    "**"
                ]
            },
            "pattern": {
                "use": "isolation",
                "options": {
                    "dir": "../dist-isolation"
                }
            }
        },
        "trayIcon": {
            "id": "universe-tray-id",
            "iconPath": "icons/systray_icon.ico",
            "iconAsTemplate": true
        },
        "macOSPrivateApi": true,
        "withGlobalTauri": true,
        "windows": [
            {
                "title": "Tari Universe (Alpha) | Testnet",
                "label": "main",
                "width": 1300,
                "height": 731,
                "minWidth": 1144,
                "minHeight": 660,
                "resizable": true,
                "fullscreen": false,
                "transparent": false,
                "visible": true,
                "center": true,
                "useHttpsScheme": true
            }
        ]
    },
    "plugins": {
        "updater": {
            "pubkey": "dW50cnVzdGVkIGNvbW1lbnQ6IG1pbmlzaWduIHB1YmxpYyBrZXk6IEYxNUJBOEFEQkQ4RjJBMjYKUldRbUtvKzlyYWhiOFJIUmFFditENVV3d3hRbjNlZm1DMi9aMjluRUpVdHhQTytadTV3ODN3bUMK",
            "endpoints": [
                "https://raw.githubusercontent.com/tari-project/universe/main/.updater/alpha-latest.json"
            ],
            "windows": {
                "installMode": "passive"
            }
        },
        "cli": {
            "args": [
                {
                    "name": "import-backup",
                    "description": "Imports a minotari node backup file",
                    "takesValue": true
                }
            ]
        }
    }
}<|MERGE_RESOLUTION|>--- conflicted
+++ resolved
@@ -1,9 +1,5 @@
 {
-<<<<<<< HEAD
-    "version": "1.5.15",
-=======
     "version": "1.5.16",
->>>>>>> f62b17c9
     "productName": "Tari Universe (Alpha)",
     "mainBinaryName": "Tari Universe (Alpha)",
     "identifier": "com.tari.universe.alpha",
