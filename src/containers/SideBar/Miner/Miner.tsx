import Tile from './components/Tile.tsx';
import { MinerContainer, TileContainer, Unit } from './styles.ts';

import ModeSelect from './components/ModeSelect.tsx';
import { formatNumber } from '@app/utils/formatNumber.ts';

import { useMiningStore } from '@app/store/useMiningStore.ts';
import { ExpandableTile } from '@app/containers/SideBar/Miner/components/ExpandableTile.tsx';
import formatBalance from '@app/utils/formatBalance.ts';
import { Typography } from '@app/components/elements/Typography.tsx';
import {
    ExpandableTileItem,
    ExpandedContentTile,
} from '@app/containers/SideBar/Miner/components/ExpandableTile.styles.ts';
import { useShallow } from 'zustand/react/shallow';

import { useAppConfigStore } from '@app/store/useAppConfigStore.ts';
import { useHardwareStats } from '@app/hooks/useHardwareStats.ts';
import useMiningMetricsUpdater from '@app/hooks/useMiningMetricsUpdater.ts';
import useMining from '@app/hooks/mining/useMining.ts';
import { useUiMiningStateMachine } from '@app/hooks/mining/useMiningUiStateMachine.ts';

export default function Miner() {
    const { cpu: cpuHardwareStats, gpu: gpuHardwareStats } = useHardwareStats();
    const miningInitiated = useMiningStore((s) => s.miningInitiated);
    const isCpuMiningEnabled = useAppConfigStore((s) => s.cpu_mining_enabled);
    const isGpuMiningEnabled = useAppConfigStore((s) => s.gpu_mining_enabled);
    const { cpu_estimated_earnings, cpu_hash_rate, cpu_is_mining } = useMiningStore(
        useShallow((s) => ({
            cpu_estimated_earnings: s.cpu.mining.estimated_earnings,
            cpu_hash_rate: s.cpu.mining.hash_rate,
            cpu_is_mining: s.cpu.mining.is_mining,
        }))
    );
    const { gpu_estimated_earnings, gpu_hash_rate, gpu_is_mining } = useMiningStore(
        useShallow((s) => ({
            gpu_estimated_earnings: s.gpu.mining.estimated_earnings,
            gpu_hash_rate: s.gpu.mining.hash_rate,
            gpu_is_mining: s.gpu.mining.is_mining,
        }))
    );

    useMiningMetricsUpdater();
    useMining();
    useUiMiningStateMachine();

    const isMiningInProgress = cpu_is_mining || gpu_is_mining;

    const isWaitingForCPUHashRate = isCpuMiningEnabled && cpu_is_mining && cpu_hash_rate <= 0;
    const isWaitingForGPUHashRate = isGpuMiningEnabled && gpu_is_mining && gpu_hash_rate <= 0;
    const isLoading = (miningInitiated && !isMiningInProgress) || (isMiningInProgress && !miningInitiated);

    const totalEarnings = cpu_estimated_earnings + gpu_estimated_earnings;
    const earningsLoading = totalEarnings <= 0 && (isWaitingForCPUHashRate || isWaitingForGPUHashRate);

    const gpuChipValue = gpuHardwareStats
        ? gpuHardwareStats?.reduce((acc, current) => acc + current.usage_percentage, 0) /
          (gpuHardwareStats?.length || 1)
        : 0;

    return (
<<<<<<< HEAD
        <MinerContainer layout>
            <TileContainer layout>
                <LayoutGroup id="miner-stat-tiles">
                    <Tile
                        title="CPU Power"
                        stats={isCpuMiningEnabled && cpu_is_mining ? formatNumber(cpu_hash_rate) : '-'}
                        isLoading={isCpuMiningEnabled && (isLoading || isWaitingForCPUHashRate)}
                        chipValue={cpuHardwareStats?.usage_percentage}
                        unit="H/s"
                        useLowerCase
                    />
                    <Tile
                        title="GPU Power"
                        stats={isGpuMiningEnabled && gpu_is_mining ? formatNumber(gpu_hash_rate) : '-'}
                        isLoading={isGpuMiningEnabled && (isLoading || isWaitingForGPUHashRate)}
                        chipValue={gpuChipValue}
                        unit="H/s"
                        useLowerCase
                    />
                    <ModeSelect />
                    <ExpandableTile
                        title="Est tXTM/day"
                        stats={
                            isMiningInProgress && Number.isFinite(totalEarnings) ? formatBalance(totalEarnings) : '-'
                        }
                        isLoading={earningsLoading}
                        useLowerCase
                    >
                        <Typography variant="h5" style={{ color: '#000' }}>
                            Estimated earnings
                        </Typography>
                        <Typography>You earn rewards for mining CPU and GPU separately</Typography>
                        <ExpandedContentTile>
                            <Typography>CPU Estimated earnings</Typography>
                            <ExpandableTileItem>
                                <Typography
                                    variant="h5"
                                    style={{
                                        textTransform: 'lowercase',
                                        fontWeight: 500,
                                        lineHeight: '1.02',
                                    }}
                                >
                                    {isMiningInProgress && isCpuMiningEnabled
                                        ? formatBalance(cpu_estimated_earnings)
                                        : '-'}
                                </Typography>
                                <Unit>
                                    <Typography>tXTM/day</Typography>
                                </Unit>
                            </ExpandableTileItem>
                        </ExpandedContentTile>
                        <ExpandedContentTile>
                            <Typography>GPU Estimated earnings</Typography>
                            <ExpandableTileItem>
                                <Typography
                                    variant="h5"
                                    style={{
                                        textTransform: 'lowercase',
                                        fontWeight: 500,
                                        lineHeight: '1.02',
                                    }}
                                >
                                    {isMiningInProgress && isGpuMiningEnabled
                                        ? formatBalance(gpu_estimated_earnings)
                                        : '-'}
                                </Typography>
                                <Unit>
                                    <Typography>tXTM/day</Typography>
                                </Unit>
                            </ExpandableTileItem>
                        </ExpandedContentTile>
                    </ExpandableTile>
                </LayoutGroup>
=======
        <MinerContainer>
            <TileContainer>
                <Tile
                    title="CPU Power"
                    stats={isCpuMiningEnabled && cpu_is_mining ? formatNumber(cpu_hash_rate) : '-'}
                    isLoading={isCpuMiningEnabled && (isLoading || isWaitingForCPUHashRate)}
                    chipValue={cpuHardwareStats?.usage_percentage}
                    unit="H/s"
                    useLowerCase
                />
                <Tile
                    title="GPU Power"
                    stats={isGpuMiningEnabled && gpu_is_mining ? formatNumber(gpu_hash_rate) : '-'}
                    isLoading={isGpuMiningEnabled && (isLoading || isWaitingForGPUHashRate)}
                    chipValue={gpuHardwareStats?.usage_percentage}
                    unit="H/s"
                    useLowerCase
                />
                <ModeSelect />
                <ExpandableTile
                    title="Est tXTM/day"
                    stats={isMiningInProgress && Number.isFinite(totalEarnings) ? formatBalance(totalEarnings) : '-'}
                    isLoading={earningsLoading}
                    useLowerCase
                >
                    <Typography variant="h5" style={{ color: '#000' }}>
                        Estimated earnings
                    </Typography>
                    <Typography>You earn rewards for mining CPU and GPU separately</Typography>
                    <ExpandedContentTile>
                        <Typography>CPU Estimated earnings</Typography>
                        <ExpandableTileItem>
                            <Typography
                                variant="h5"
                                style={{
                                    textTransform: 'lowercase',
                                    fontWeight: 500,
                                    lineHeight: '1.02',
                                }}
                            >
                                {isMiningInProgress && isCpuMiningEnabled ? formatBalance(cpu_estimated_earnings) : '-'}
                            </Typography>
                            <Unit>
                                <Typography>tXTM/day</Typography>
                            </Unit>
                        </ExpandableTileItem>
                    </ExpandedContentTile>
                    <ExpandedContentTile>
                        <Typography>GPU Estimated earnings</Typography>
                        <ExpandableTileItem>
                            <Typography
                                variant="h5"
                                style={{
                                    textTransform: 'lowercase',
                                    fontWeight: 500,
                                    lineHeight: '1.02',
                                }}
                            >
                                {isMiningInProgress && isGpuMiningEnabled ? formatBalance(gpu_estimated_earnings) : '-'}
                            </Typography>
                            <Unit>
                                <Typography>tXTM/day</Typography>
                            </Unit>
                        </ExpandableTileItem>
                    </ExpandedContentTile>
                </ExpandableTile>
>>>>>>> 445c16b6
            </TileContainer>
        </MinerContainer>
    );
}<|MERGE_RESOLUTION|>--- conflicted
+++ resolved
@@ -59,82 +59,6 @@
         : 0;
 
     return (
-<<<<<<< HEAD
-        <MinerContainer layout>
-            <TileContainer layout>
-                <LayoutGroup id="miner-stat-tiles">
-                    <Tile
-                        title="CPU Power"
-                        stats={isCpuMiningEnabled && cpu_is_mining ? formatNumber(cpu_hash_rate) : '-'}
-                        isLoading={isCpuMiningEnabled && (isLoading || isWaitingForCPUHashRate)}
-                        chipValue={cpuHardwareStats?.usage_percentage}
-                        unit="H/s"
-                        useLowerCase
-                    />
-                    <Tile
-                        title="GPU Power"
-                        stats={isGpuMiningEnabled && gpu_is_mining ? formatNumber(gpu_hash_rate) : '-'}
-                        isLoading={isGpuMiningEnabled && (isLoading || isWaitingForGPUHashRate)}
-                        chipValue={gpuChipValue}
-                        unit="H/s"
-                        useLowerCase
-                    />
-                    <ModeSelect />
-                    <ExpandableTile
-                        title="Est tXTM/day"
-                        stats={
-                            isMiningInProgress && Number.isFinite(totalEarnings) ? formatBalance(totalEarnings) : '-'
-                        }
-                        isLoading={earningsLoading}
-                        useLowerCase
-                    >
-                        <Typography variant="h5" style={{ color: '#000' }}>
-                            Estimated earnings
-                        </Typography>
-                        <Typography>You earn rewards for mining CPU and GPU separately</Typography>
-                        <ExpandedContentTile>
-                            <Typography>CPU Estimated earnings</Typography>
-                            <ExpandableTileItem>
-                                <Typography
-                                    variant="h5"
-                                    style={{
-                                        textTransform: 'lowercase',
-                                        fontWeight: 500,
-                                        lineHeight: '1.02',
-                                    }}
-                                >
-                                    {isMiningInProgress && isCpuMiningEnabled
-                                        ? formatBalance(cpu_estimated_earnings)
-                                        : '-'}
-                                </Typography>
-                                <Unit>
-                                    <Typography>tXTM/day</Typography>
-                                </Unit>
-                            </ExpandableTileItem>
-                        </ExpandedContentTile>
-                        <ExpandedContentTile>
-                            <Typography>GPU Estimated earnings</Typography>
-                            <ExpandableTileItem>
-                                <Typography
-                                    variant="h5"
-                                    style={{
-                                        textTransform: 'lowercase',
-                                        fontWeight: 500,
-                                        lineHeight: '1.02',
-                                    }}
-                                >
-                                    {isMiningInProgress && isGpuMiningEnabled
-                                        ? formatBalance(gpu_estimated_earnings)
-                                        : '-'}
-                                </Typography>
-                                <Unit>
-                                    <Typography>tXTM/day</Typography>
-                                </Unit>
-                            </ExpandableTileItem>
-                        </ExpandedContentTile>
-                    </ExpandableTile>
-                </LayoutGroup>
-=======
         <MinerContainer>
             <TileContainer>
                 <Tile
@@ -201,7 +125,6 @@
                         </ExpandableTileItem>
                     </ExpandedContentTile>
                 </ExpandableTile>
->>>>>>> 445c16b6
             </TileContainer>
         </MinerContainer>
     );
