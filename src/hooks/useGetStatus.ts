import useAppStateStore from '../store/appStateStore.ts';

import { invoke } from '@tauri-apps/api/tauri';
import { useWalletStore } from '../store/walletStore.ts';
import { useAppStatusStore } from '../store/useAppStatusStore.ts';
import { useInterval } from './useInterval.ts';
import { useCPUStatusStore } from '../store/useCPUStatusStore.ts';
import { useGPUStatusStore } from '../store/useGPUStatusStore.ts';
import { useBaseNodeStatusStore } from '../store/useBaseNodeStatusStore.ts';
import useMining from '@app/hooks/mining/useMining.ts';
import { useMainAppVersion } from '@app/hooks/useVersions.ts';
import { useMiningStore } from '@app/store/useMiningStore.ts';
import { useEffect } from 'react';

const INTERVAL = 1000;

export function useGetStatus() {
    const setAppStatus = useAppStatusStore((s) => s.setAppStatus);
    const setBalanceData = useWalletStore((state) => state.setBalanceData);
    const setCPUStatus = useCPUStatusStore((s) => s.setCPUStatus);
    const setGPUStatus = useGPUStatusStore((s) => s.setGPUStatus);
    const setBaseNodeStatus = useBaseNodeStatusStore((s) => s.setBaseNodeStatus);
    const setMiningControlsEnabled = useMiningStore((s) => s.setMiningControlsEnabled);
<<<<<<< HEAD
    const setIsMiningInProgress = useMiningStore((s) => s.setIsMiningInProgress);
    const setMiningInitiated = useMiningStore((s) => s.setMiningInitiated);
    const setTelemetryMode = useAppStatusStore((s) => s.setTelemetryMode);
=======
>>>>>>> 56599c39
    const isSettingUp = useAppStateStore((s) => s.isSettingUp);

    const { setError } = useAppStateStore((s) => ({
        setError: s.setError,
    }));
    const setMode = useAppStatusStore((s) => s.setMode);

    useMainAppVersion();
    useMining();

    useEffect(() => {
        invoke('get_telemetry_mode')
            .then((telemetryMode) => {
                console.info('Telemetry mode', telemetryMode);
                setTelemetryMode(telemetryMode);
            })
            .catch((e) => {
                console.error('Could not get telemetry mode', e);
            });
    }, [setTelemetryMode]);

    useInterval(
        () =>
            invoke('status')
                .then((status) => {
                    if (status) {
                        setAppStatus(status);
                        setCPUStatus(status.cpu);
                        setGPUStatus(status.gpu);
                        setBaseNodeStatus(status.base_node);

                        const wallet_balance = status.wallet_balance;

                        setBalanceData(wallet_balance);
                        setMode(status.mode);

                        const miningEnabled = status.cpu_mining_enabled || status.gpu_mining_enabled;
                        setMiningControlsEnabled(!isSettingUp && miningEnabled);
                    } else {
                        console.info('Status not returned. It could still be setting up');
                    }
                })
                .catch((e) => {
                    console.error('Could not get status', e);
                    setError(e.toString());
                }),
        INTERVAL
    );
}<|MERGE_RESOLUTION|>--- conflicted
+++ resolved
@@ -21,12 +21,7 @@
     const setGPUStatus = useGPUStatusStore((s) => s.setGPUStatus);
     const setBaseNodeStatus = useBaseNodeStatusStore((s) => s.setBaseNodeStatus);
     const setMiningControlsEnabled = useMiningStore((s) => s.setMiningControlsEnabled);
-<<<<<<< HEAD
-    const setIsMiningInProgress = useMiningStore((s) => s.setIsMiningInProgress);
-    const setMiningInitiated = useMiningStore((s) => s.setMiningInitiated);
     const setTelemetryMode = useAppStatusStore((s) => s.setTelemetryMode);
-=======
->>>>>>> 56599c39
     const isSettingUp = useAppStateStore((s) => s.isSettingUp);
 
     const { setError } = useAppStateStore((s) => ({
